import cStringIO
import cPickle as pickle
import os
import sys
import tempfile
import traceback

from mercurial import context
from mercurial import hg
from mercurial import ui
from mercurial import util as hgutil
from mercurial import revlog
from mercurial import node
from svn import delta
from svn import core

import svnexternals
import util

def pickle_atomic(data, file_path, dir=None):
    """pickle some data to a path atomically.

    This is present because I kept corrupting my revmap by managing to hit ^C
    during the pickle of that file.
    """
    try:
        f, path = tempfile.mkstemp(prefix='pickling', dir=dir)
        f = os.fdopen(f, 'w')
        pickle.dump(data, f)
        f.close()
    except: #pragma: no cover
        raise
    else:
        hgutil.rename(path, file_path)

def stash_exception_on_self(fn):
    """Stash any exception raised in the method on self.

    This is required because the SWIG bindings just mutate any exception into
    a generic Subversion exception with no way of telling what the original was.
    This allows the editor object to notice when you try and commit and really
    got an exception in the replay process.
    """
    def fun(self, *args, **kwargs):
        try:
            return fn(self, *args, **kwargs)
        except: #pragma: no cover
            if not hasattr(self, '_exception_info'):
                self._exception_info = sys.exc_info()
            raise
    return fun


class HgChangeReceiver(delta.Editor):
    def add_to_revmap(self, revnum, branch, node_hash):
        f = open(self.revmap_file, 'a')
        f.write(str(revnum) + ' ' + node.hex(node_hash) + ' ' + (branch or '') + '\n')
        f.flush()
        f.close()
        self.revmap[revnum, branch] = node_hash

    def last_known_revision(self):
<<<<<<< HEAD
        ''' Obtain the highest numbered -- i.e. latest -- revision known.
=======
        """Obtain the highest numbered -- i.e. latest -- revision known.
>>>>>>> 47213a3e

        Currently, this function just iterates over the entire revision map
        using the max() builtin. This may be slow for extremely large
        repositories, but for now, it's fast enough.
<<<<<<< HEAD
        '''
=======
        """
>>>>>>> 47213a3e
        try:
            return max(k[0] for k in self.revmap.iterkeys())
        except ValueError:
            return 0

    def __init__(self, path=None, repo=None, ui_=None,
                 subdir='', author_host='',
                 tag_locations=['tags'],
                 authors=None,
                 filemap=None):
        """path is the path to the target hg repo.

        subdir is the subdirectory of the edits *on the svn server*.
        It is needed for stripping paths off in certain cases.
        """
        if repo and repo.ui and not ui_:
            ui_ = repo.ui
        if not ui_:
            ui_ = ui.ui()
        self.ui = ui_
        if repo:
            self.repo = repo
            self.path = os.path.normpath(os.path.join(self.repo.path, '..'))
        elif path:
            self.path = path
            self.__setup_repo(path)
        else: #pragma: no cover
            raise TypeError("Expected either path or repo argument")

        self.subdir = subdir
        if self.subdir and self.subdir[0] == '/':
            self.subdir = self.subdir[1:]
        self.revmap = {}
        if os.path.exists(self.revmap_file):
            self.revmap = util.parse_revmap(self.revmap_file)
        self.branches = {}
        if os.path.exists(self.branch_info_file):
            f = open(self.branch_info_file)
            self.branches = pickle.load(f)
            f.close()
        self.tags = {}
        if os.path.exists(self.tag_info_file):
            f = open(self.tag_info_file)
            self.tags = pickle.load(f)
            f.close()
        if os.path.exists(self.tag_locations_file):
            f = open(self.tag_locations_file)
            self.tag_locations = pickle.load(f)
            f.close()
        else:
            self.tag_locations = tag_locations
        pickle_atomic(self.tag_locations, self.tag_locations_file,
                      self.meta_data_dir)
        # ensure nested paths are handled properly
        self.tag_locations.sort()
        self.tag_locations.reverse()

        self.clear_current_info()
        self.author_host = author_host
        self.authors = {}
        if os.path.exists(self.authors_file):
            self.readauthors(self.authors_file)
        if authors and os.path.exists(authors):
            self.readauthors(authors)
        if self.authors:
            self.writeauthors()

        self.lastdate = '1970-01-01 00:00:00 -0000'
        self.includepaths = {}
        self.excludepaths = {}
        if filemap and os.path.exists(filemap):
            self.readfilemap(filemap)

    def fixdate(self, date):
        if date is not None:
            date = date.replace('T', ' ').replace('Z', '').split('.')[0]
            date += ' -0000'
            self.lastdate = date
        else:
            date = self.lastdate
        return date

    def __setup_repo(self, repo_path):
        """Verify the repo is going to work out for us.

        This method will fail an assertion if the repo exists but doesn't have
        the Subversion metadata.
        """
        if os.path.isdir(repo_path) and len(os.listdir(repo_path)):
            self.repo = hg.repository(self.ui, repo_path)
            assert os.path.isfile(self.revmap_file)
            assert os.path.isfile(self.svn_url_file)
            assert os.path.isfile(self.uuid_file)
        else:
            self.repo = hg.repository(self.ui, repo_path, create=True)
            os.makedirs(os.path.dirname(self.uuid_file))
            f = open(self.revmap_file, 'w')
            f.write('%s\n' % util.REVMAP_FILE_VERSION)
            f.flush()
            f.close()

    def clear_current_info(self):
        '''Clear the info relevant to a replayed revision so that the next
        revision can be replayed.
        '''
        # Map files to raw svn data (symlink prefix is preserved)
        self.current_files = {}
        self.deleted_files = {}
        self.current_rev = None
        self.current_files_exec = {}
        self.current_files_symlink = {}
        self.dir_batons = {}
        # Map fully qualified destination file paths to module source path
        self.copies = {}
        self.missing_plaintexts = set()
        self.commit_branches_empty = {}
        self.base_revision = None
        self.branches_to_delete = set()
        self.externals = {}

    def _save_metadata(self):
        '''Save the Subversion metadata. This should really be called after
        every revision is created.
        '''
        pickle_atomic(self.branches, self.branch_info_file, self.meta_data_dir)
        pickle_atomic(self.tags, self.tag_info_file, self.meta_data_dir)

    def branches_in_paths(self, paths, revnum, checkpath, listdir):
        '''Given a list of paths, return mapping of all branches touched
        to their branch path.
        '''
        branches = {}
        paths_need_discovery = []
        for p in paths:
            relpath, branch, branchpath = self._split_branch_path(p)
            if relpath is not None:
                branches[branch] = branchpath
            elif paths[p].action == 'D' and not self._is_path_tag(p):
                ln = self._localname(p)
                # must check in branches_to_delete as well, because this runs after we
                # already updated the branch map
                if ln in self.branches or ln in self.branches_to_delete:
                    branches[self._localname(p)] = p
            else:
                paths_need_discovery.append(p)
        if paths_need_discovery:
            paths_need_discovery = [(len(p), p) for p in paths_need_discovery]
            paths_need_discovery.sort()
            paths_need_discovery = [p[1] for p in paths_need_discovery]
            actually_files = []
            while paths_need_discovery:
                p = paths_need_discovery.pop(0)
                path_could_be_file = True
                ind = 0
                while ind < len(paths_need_discovery) and not paths_need_discovery:
                    if op.startswith(p):
                        path_could_be_file = False
                    ind += 1
                if path_could_be_file:
                    if checkpath(p, revnum) == 'f':
                        actually_files.append(p)
                    # if there's a copyfrom_path and there were files inside that copyfrom,
                    # we need to detect those branches. It's a little thorny and slow, but
                    # seems to be the best option.
                    elif paths[p].copyfrom_path and not p.startswith('tags/'):
                        paths_need_discovery.extend(['%s/%s' % (p,x[0])
                                                     for x in listdir(p, revnum)
                                                     if x[1] == 'f'])
            if actually_files:
                filepaths = [p.split('/') for p in actually_files]
                filepaths = [(len(p), p) for p in filepaths]
                filepaths.sort()
                filepaths = [p[1] for p in filepaths]
                while filepaths:
                    path = filepaths.pop(0)
                    parentdir = '/'.join(path[:-1])
                    filepaths = [p for p in filepaths if not '/'.join(p).startswith(parentdir)]
                    branchpath = self._normalize_path(parentdir)
                    if branchpath.startswith('tags/'):
                        continue
                    branchname = self._localname(branchpath)
                    if branchpath.startswith('trunk/'):
                        branches[self._localname('trunk')] = 'trunk'
                        continue
                    if branchname and branchname.startswith('../'):
                        continue
                    branches[branchname] = branchpath

        return branches

    def _path_and_branch_for_path(self, path, existing=True):
        return self._split_branch_path(path, existing=existing)[:2]

    def _branch_for_path(self, path, existing=True):
        return self._path_and_branch_for_path(path, existing=existing)[1]

    def _localname(self, path):
        """Compute the local name for a branch located at path.
        """
        if path == 'trunk':
            return None
        elif path.startswith('branches/'):
            return path[len('branches/'):]
        return  '../%s' % path

    def _remotename(self, branch):
        if branch == 'default' or branch is None:
            return 'trunk'
        elif branch.startswith('../'):
            return branch[3:]
        return 'branches/%s' % branch

    def _split_branch_path(self, path, existing=True):
        """Figure out which branch inside our repo this path represents, and
        also figure out which path inside that branch it is.

        Returns a tuple of (path within branch, local branch name, server-side branch path).

        If existing=True, will return None, None, None if the file isn't on some known
        branch. If existing=False, then it will guess what the branch would be if it were
        known.
        """
        path = self._normalize_path(path)
        test = ''
        path_comps = path.split('/')
        while self._localname(test) not in self.branches and len(path_comps):
            if not test:
                test = path_comps.pop(0)
            else:
                test += '/%s' % path_comps.pop(0)
        if self._localname(test) in self.branches:
            return path[len(test)+1:], self._localname(test), test
        if existing:
            return None, None, None
        if path.startswith('trunk/'):
            path = test.split('/')[1:]
            test = 'trunk'
        elif path.startswith('branches/'):
            elts = path.split('/')
            test = '/'.join(elts[:2])
            path = '/'.join(elts[2:])
        else:
            path = test.split('/')[-1]
            test = '/'.join(test.split('/')[:-1])
        ln =  self._localname(test)
        if ln and ln.startswith('../'):
            return None, None, None
        return path, ln, test

    def set_current_rev(self, rev):
        """Set the revision we're currently converting.
        """
        self.current_rev = rev

    def set_file(self, path, data, isexec=False, islink=False):
        if islink:
            data = 'link ' + data
        self.current_files[path] = data
        self.current_files_exec[path] = isexec
        self.current_files_symlink[path] = islink
        if path in self.deleted_files:
            del self.deleted_files[path]
        if path in self.missing_plaintexts:
            self.missing_plaintexts.remove(path)

    def delete_file(self, path):
        self.deleted_files[path] = True
        if path in self.current_files:
            del self.current_files[path]
        self.current_files_exec[path] = False
        self.current_files_symlink[path] = False
        self.ui.note('D %s\n' % path)

    def _normalize_path(self, path):
        '''Normalize a path to strip of leading slashes and our subdir if we
        have one.
        '''
        if path and path[0] == '/':
            path = path[1:]
        if path and path.startswith(self.subdir):
            path = path[len(self.subdir):]
        if path and path[0] == '/':
            path = path[1:]
        return path

    def _is_file_included(self, subpath):
        def checkpathinmap(path, mapping):
            def rpairs(name):
                yield '.', name
                e = len(name)
                while e != -1:
                    yield name[:e], name[e+1:]
                    e = name.rfind('/', 0, e)

            for pre, suf in rpairs(path):
                try:
                    return mapping[pre]
                except KeyError, err:
                    pass
            return None

        if len(self.includepaths) and len(subpath):
            inc = checkpathinmap(subpath, self.includepaths)
        else:
            inc = subpath
        if len(self.excludepaths) and len(subpath):
            exc = checkpathinmap(subpath, self.excludepaths)
        else:
            exc = None
        if inc is None or exc is not None:
            return False
        return True

    def _is_path_valid(self, path):
        if path is None:
            return False
        subpath = self._split_branch_path(path)[0]
        if subpath is None:
            return False
        return self._is_file_included(subpath)


    def _is_path_tag(self, path):
        """If path could represent the path to a tag, returns the potential tag name.

        Note that it's only a tag if it was copied from the path '' in a branch (or tag)
        we have, for our purposes.

        Otherwise, returns False.
        """
        return self._split_tag_path(path)[-1] or False

    def _split_tag_path(self, path):
        r = (None, None, None)
        path = self._normalize_path(path)
        for tags_path in self.tag_locations:
            if path and (path.startswith(tags_path) and
                         len(path) > len('%s/' % tags_path)):
                return path[len(tags_path)+1:]
        return False

    def get_parent_svn_branch_and_rev(self, number, branch):
        number -= 1
        if (number, branch) in self.revmap:
            return number, branch
        real_num = 0
        for num, br in self.revmap.iterkeys():
            if br != branch:
                continue
            if num <= number and num > real_num:
                real_num = num
        if branch in self.branches:
            parent_branch = self.branches[branch][0]
            parent_branch_rev = self.branches[branch][1]
            # check to see if this branch already existed and is the same
            if parent_branch_rev < real_num:
                return real_num, branch
            # if that wasn't true, then this is the a new branch with the
            # same name as some old deleted branch
            if parent_branch_rev <= 0 and real_num == 0:
                return None, None
            branch_created_rev = self.branches[branch][2]
            if parent_branch == 'trunk':
                parent_branch = None
            if branch_created_rev <= number+1 and branch != parent_branch:
                return self.get_parent_svn_branch_and_rev(
                                                parent_branch_rev+1,
                                                parent_branch)
        if real_num != 0:
            return real_num, branch
        return None, None

    def get_parent_revision(self, number, branch):
        '''Get the parent revision hash for a commit on a specific branch.
        '''
        r, br = self.get_parent_svn_branch_and_rev(number, branch)
        if r is not None:
            return self.revmap[r, br]
        return revlog.nullid

    def _svnpath(self, branch):
        """Return the relative path in svn of branch.
        """
        if branch == None or branch == 'default':
            return 'trunk'
        elif branch.startswith('../'):
            return branch[3:]
        return 'branches/%s' % branch

    def __determine_parent_branch(self, p, src_path, src_rev, revnum):
        if src_path is not None:
            src_file, src_branch = self._path_and_branch_for_path(src_path)
            src_tag = self._is_path_tag(src_path)
            if src_tag != False:
                # also case 2
                src_branch, src_rev = self.tags[src_tag]
                return {self._localname(p): (src_branch, src_rev, revnum )}
            if src_file == '':
                # case 2
                return {self._localname(p): (src_branch, src_rev, revnum )}
        return {}

    def update_branch_tag_map_for_rev(self, revision):
        paths = revision.paths
        added_branches = {}
        added_tags = {}
        self.branches_to_delete = set()
        tags_to_delete = set()
        for p in sorted(paths):
            t_name = self._is_path_tag(p)
            if t_name != False:
                src_p, src_rev = paths[p].copyfrom_path, paths[p].copyfrom_rev
                # if you commit to a tag, I'm calling you stupid and ignoring
                # you.
                if src_p is not None and src_rev is not None:
                    file, branch = self._path_and_branch_for_path(src_p)
                    if file is None:
                        # some crazy people make tags from other tags
                        file = ''
                        from_tag = self._is_path_tag(src_p)
                        if not from_tag:
                            continue
                        branch, src_rev = self.tags[from_tag]
                    if t_name not in added_tags:
                        added_tags[t_name] = branch, src_rev
                    elif file and src_rev > added_tags[t_name][1]:
                        added_tags[t_name] = branch, src_rev
                elif (paths[p].action == 'D' and p.endswith(t_name)
                      and t_name in self.tags):
                        tags_to_delete.add(t_name)
                continue
            # At this point we know the path is not a tag. In that case, we only care if it
            # is the root of a new branch (in this function). This is determined by the
            # following checks:
            # 1. Is the file located inside any currently known branch?
            #     If yes, then we're done with it, this isn't interesting.
            # 2. Does the file have copyfrom information that means it is a copy from the root
            #    of some other branch?
            #     If yes, then we're done: this is a new branch, and we record the copyfrom in
            #     added_branches
            # 3. Neither of the above. This could be a branch, but it might never work out for
            #    us. It's only ever a branch (as far as we're concerned) if it gets committed
            #    to, which we have to detect at file-write time anyway. So we do nothing here.
            # 4. It's the root of an already-known branch, with an action of 'D'. We mark the
            #    branch as deleted.
            # 5. It's the parent directory of one or more already-known branches, so we mark them
            #    as deleted.
            # 6. It's a branch being replaced by another branch - the action will be 'R'.
            fi, br = self._path_and_branch_for_path(p)
            if fi is not None:
                if fi == '':
                    if paths[p].action == 'D':
                        self.branches_to_delete.add(br) # case 4
                    elif paths[p].action == 'R':
                        added_branches.update(self.__determine_parent_branch(p, paths[p].copyfrom_path,
                                                                             paths[p].copyfrom_rev,
                                                                             revision.revnum))
                continue # case 1
            if paths[p].action == 'D':
                # check for case 5
                for known in self.branches:
                    if self._svnpath(known).startswith(p):
                        self.branches_to_delete.add(known) # case 5
            added_branches.update(self.__determine_parent_branch(p, paths[p].copyfrom_path,
                                                                 paths[p].copyfrom_rev, revision.revnum))
        for t in tags_to_delete:
            del self.tags[t]
        for br in self.branches_to_delete:
            del self.branches[br]
        for t, info in added_tags.items():
            self.ui.status('Tagged %s@%s as %s\n' %
                           (info[0] or 'trunk', info[1], t))
        self.tags.update(added_tags)
        self.branches.update(added_branches)
        self._save_metadata()

    def _updateexternals(self):
        if not self.externals:
            return
        # Accumulate externals records for all branches
        revnum = self.current_rev.revnum
        branches = {}
        for path, entry in self.externals.iteritems():
            if not self._is_path_valid(path):
                self.ui.warn('WARNING: Invalid path %s in externals\n' % path)
                continue
            p, b, bp = self._split_branch_path(path)
            if bp not in branches:
                external = svnexternals.externalsfile()
                parent = self.get_parent_revision(revnum, b)
                pctx = self.repo[parent]
                if '.hgsvnexternals' in pctx:
                    external.read(pctx['.hgsvnexternals'].data())
                branches[bp] = external
            else:
                external = branches[bp]
            external[p] = entry

        # Register the file changes
        for bp, external in branches.iteritems():
            path = bp + '/.hgsvnexternals'
            if external:
                self.set_file(path, external.write(), False, False)
            else:
                self.delete_file(path)

    def commit_current_delta(self):
        if hasattr(self, '_exception_info'):  #pragma: no cover
            traceback.print_exception(*self._exception_info)
            raise ReplayException()
        if self.missing_plaintexts:
            raise MissingPlainTextError()
        self._updateexternals()
        # paranoidly generate the list of files to commit
        files_to_commit = set(self.current_files.keys())
        files_to_commit.update(self.current_files_symlink.keys())
        files_to_commit.update(self.current_files_exec.keys())
        files_to_commit.update(self.deleted_files.keys())
        # back to a list and sort so we get sane behavior
        files_to_commit = list(files_to_commit)
        files_to_commit.sort()
        branch_batches = {}
        rev = self.current_rev
        date = self.fixdate(rev.date)

        # build up the branches that have files on them
        for f in files_to_commit:
            if not  self._is_path_valid(f):
                continue
            p, b = self._path_and_branch_for_path(f)
            if b not in branch_batches:
                branch_batches[b] = []
            branch_batches[b].append((p, f))
        # close any branches that need it
        closed_revs = set()
        for branch in self.branches_to_delete:
            closed = revlog.nullid
            if 'closed-branches' in self.repo.branchtags():
                closed = self.repo['closed-branches'].node()
            branchedits = sorted(filter(lambda x: x[0][1] == branch and x[0][0] < rev.revnum,
                                        self.revmap.iteritems()), reverse=True)
            if len(branchedits) < 1:
                # can't close a branch that never existed
                continue
            ha = branchedits[0][1]
            closed_revs.add(ha)
            # self.get_parent_revision(rev.revnum, branch)
            parentctx = self.repo.changectx(ha)
            parents = (ha, closed)
            def del_all_files(*args):
                raise IOError
            files = parentctx.manifest().keys()
            current_ctx = context.memctx(self.repo,
                                         parents,
                                         rev.message or ' ',
                                         files,
                                         del_all_files,
                                         self.authorforsvnauthor(rev.author),
                                         date,
                                         {'branch': 'closed-branches'})
            new_hash = self.repo.commitctx(current_ctx)
            self.ui.status('Marked branch %s as closed.\n' % (branch or
                                                              'default'))
        for branch, files in branch_batches.iteritems():
            if branch in self.commit_branches_empty and files:
                del self.commit_branches_empty[branch]
            files = dict(files)

            parents = (self.get_parent_revision(rev.revnum, branch),
                       revlog.nullid)
            if parents[0] in closed_revs and branch in self.branches_to_delete:
                continue
            extra = util.build_extra(rev.revnum, branch,
                                     open(self.uuid_file).read(),
                                     self.subdir)
            if branch is not None:
                if (branch not in self.branches
                    and branch not in self.repo.branchtags()):
                    continue
            parent_ctx = self.repo.changectx(parents[0])
            if '.hgsvnexternals' not in parent_ctx and '.hgsvnexternals' in files:
                # Do not register empty externals files
                if (files['.hgsvnexternals'] in self.current_files
                    and not self.current_files[files['.hgsvnexternals']]):
                    del files['.hgsvnexternals']

            def filectxfn(repo, memctx, path):
                current_file = files[path]
                if current_file in self.deleted_files:
                    raise IOError()
                copied = self.copies.get(current_file)
                flags = parent_ctx.flags(path)
                is_exec = self.current_files_exec.get(current_file, 'x' in flags)
                is_link = self.current_files_symlink.get(current_file, 'l' in flags)
                if current_file in self.current_files:
                    data = self.current_files[current_file]
                    if is_link:
                        assert data.startswith('link ')
                        data = data[len('link '):]
                else:
                    data = parent_ctx.filectx(path).data()
                return context.memfilectx(path=path,
                                          data=data,
                                          islink=is_link, isexec=is_exec,
                                          copied=copied)
            current_ctx = context.memctx(self.repo,
                                         parents,
                                         rev.message or '...',
                                         files.keys(),
                                         filectxfn,
                                         self.authorforsvnauthor(rev.author),
                                         date,
                                         extra)
            new_hash = self.repo.commitctx(current_ctx)
            util.describe_commit(self.ui, new_hash, branch)
            if (rev.revnum, branch) not in self.revmap:
                self.add_to_revmap(rev.revnum, branch, new_hash)
        # now we handle branches that need to be committed without any files
        for branch in self.commit_branches_empty:
            ha = self.get_parent_revision(rev.revnum, branch)
            if ha == node.nullid:
                continue
            parent_ctx = self.repo.changectx(ha)
            def del_all_files(*args):
                raise IOError
           # True here meant nuke all files, shouldn't happen with branch closing
            if self.commit_branches_empty[branch]: #pragma: no cover
               raise hgutil.Abort('Empty commit to an open branch attempted. '
                                  'Please report this issue.')
            extra = util.build_extra(rev.revnum, branch,
                                     open(self.uuid_file).read(),
                                     self.subdir)
            current_ctx = context.memctx(self.repo,
                                         (ha, node.nullid),
                                         rev.message or ' ',
                                         [],
                                         del_all_files,
                                         self.authorforsvnauthor(rev.author),
                                         date,
                                         extra)
            new_hash = self.repo.commitctx(current_ctx)
            util.describe_commit(self.ui, new_hash, branch)
            if (rev.revnum, branch) not in self.revmap:
                self.add_to_revmap(rev.revnum, branch, new_hash)
        self._save_metadata()
        self.clear_current_info()

    def authorforsvnauthor(self, author):
        if author in self.authors:
            return self.authors[author]
        return '%s%s' % (author, self.author_host)

    def svnauthorforauthor(self, author):
        for svnauthor, hgauthor in self.authors.iteritems():
            if author == hgauthor:
                return svnauthor
        else:
            # return the original svn-side author
            return author.rsplit('@', 1)[0]

    def svnauthorforauthor(self, author):
        for svnauthor, hgauthor in self.authors.iteritems():
            if author == hgauthor:
                return svnauthor
        else:
            # Mercurial incorrectly splits at e.g. '.', so we roll our own.
            return author.rsplit('@', 1)[0]

    def readauthors(self, authorfile):
        self.ui.note(('Reading authormap from %s\n') % authorfile)
        f = open(authorfile, 'r')
        for line in f:
            if not line.strip():
                continue
            try:
                srcauth, dstauth = line.split('=', 1)
                srcauth = srcauth.strip()
                dstauth = dstauth.strip()
                if srcauth in self.authors and dstauth != self.authors[srcauth]:
                    self.ui.status(('Overriding author mapping for "%s" ' +
                                    'from "%s" to "%s"\n')
                                   % (srcauth, self.authors[srcauth], dstauth))
                else:
                    self.ui.debug(('Mapping author "%s" to "%s"\n')
                                  % (srcauth, dstauth))
                    self.authors[srcauth] = dstauth
            except IndexError:
                self.ui.warn(
                    ('Ignoring bad line in author map file %s: %s\n')
                    % (authorfile, line.rstrip()))
        f.close()

    def writeauthors(self):
        self.ui.debug(('Writing author map to %s\n') % self.authors_file)
        f = open(self.authors_file, 'w+')
        for author in self.authors:
            f.write("%s=%s\n" % (author, self.authors[author]))
        f.close()

    def readfilemap(self, filemapfile):
        self.ui.note(
            ('Reading file map from %s\n')
            % filemapfile)
        def addpathtomap(path, mapping, mapname):
            if path in mapping:
                self.ui.warn(('Duplicate %s entry in %s: "%d"\n') %
                             (mapname, filemapfile, path))
            else:
                self.ui.debug(('%sing %s\n') %
                              (mapname.capitalize().strip('e'), path))
                mapping[path] = path

        f = open(filemapfile, 'r')
        for line in f:
            if line.strip() == '' or line.strip()[0] == '#':
                continue
            try:
                cmd, path = line.split(' ', 1)
                cmd = cmd.strip()
                path = path.strip()
                if cmd == 'include':
                    addpathtomap(path, self.includepaths, 'include')
                elif cmd == 'exclude':
                    addpathtomap(path, self.excludepaths, 'exclude')
                else:
                    self.ui.warn(
                        ('Unknown filemap command %s\n')
                        % cmd)
            except IndexError:
                self.ui.warn(
                    ('Ignoring bad line in filemap %s: %s\n')
                    % (filemapfile, line.rstrip()))
        f.close()

    def meta_data_dir(self):
        return os.path.join(self.path, '.hg', 'svn')
    meta_data_dir = property(meta_data_dir)

    def meta_file_named(self, name):
        return os.path.join(self.meta_data_dir, name)

    def revmap_file(self):
        return self.meta_file_named('rev_map')
    revmap_file = property(revmap_file)

    def svn_url_file(self):
        return self.meta_file_named('url')
    svn_url_file = property(svn_url_file)

    def uuid_file(self):
        return self.meta_file_named('uuid')
    uuid_file = property(uuid_file)

    def branch_info_file(self):
        return self.meta_file_named('branch_info')
    branch_info_file = property(branch_info_file)

    def tag_info_file(self):
        return self.meta_file_named('tag_info')
    tag_info_file = property(tag_info_file)

    def tag_locations_file(self):
        return self.meta_file_named('tag_locations')
    tag_locations_file = property(tag_locations_file)

    def url(self):
        return open(self.svn_url_file).read()
    url = property(url)

    def authors_file(self):
        return self.meta_file_named('authors')
    authors_file = property(authors_file)

    def load_base_from_ctx(self, svnpath, path, ctx):
        if not self._is_path_valid(svnpath):
            return
        if path in ctx:
            fctx = ctx.filectx(path)
            base = fctx.data()
            if 'l' in fctx.flags():
                base = 'link ' + base
            self.set_file(svnpath, base, 'x' in fctx.flags(), 'l' in fctx.flags())
        else:
            self.missing_plaintexts.add(path)

    def delete_entry(self, path, revision_bogus, parent_baton, pool=None):
        br_path, branch = self._path_and_branch_for_path(path)
        if br_path == '':
            self.branches_to_delete.add(branch)
        if br_path is not None:
            ha = self.get_parent_revision(self.current_rev.revnum, branch)
            if ha == revlog.nullid:
                return
            ctx = self.repo.changectx(ha)
            if br_path not in ctx:
                br_path2 = ''
                if br_path != '':
                    br_path2 = br_path + '/'
                # assuming it is a directory
                self.externals[path] = None
                map(self.delete_file, [pat for pat in self.current_files.iterkeys()
                                       if pat.startswith(path+'/')])
                for f in ctx.walk(util.PrefixMatch(br_path2)):
                    f_p = '%s/%s' % (path, f[len(br_path2):])
                    if f_p not in self.current_files:
                        self.delete_file(f_p)
            self.delete_file(path)
    delete_entry = stash_exception_on_self(delete_entry)

    def open_file(self, path, parent_baton, base_revision, p=None):
        self.current_file = None
        fpath, branch = self._path_and_branch_for_path(path)
        if fpath:
            self.current_file = path
            self.ui.note('M %s\n' % path)
            if base_revision != -1:
                self.base_revision = base_revision
            else:
                self.base_revision = None
            if self.current_file not in self.current_files:
                baserev = base_revision
                if baserev is None or baserev == -1:
                    baserev = self.current_rev.revnum - 1
                parent = self.get_parent_revision(baserev + 1, branch)
                self.load_base_from_ctx(path, fpath, self.repo.changectx(parent))
        else:
            self.ui.warn('WARNING: Opening non-existant file %s\n' % path)
    open_file = stash_exception_on_self(open_file)

    def aresamefiles(self, parentctx, childctx, files):
        """Assuming all files exist in childctx and parentctx, return True
        if none of them was changed in-between.
        """
        if parentctx == childctx:
            return True
        if parentctx.rev() > childctx.rev():
            parentctx, childctx = childctx, parentctx

        def selfandancestors(selfctx):
            yield selfctx
            for ctx in selfctx.ancestors():
                yield ctx

        files = dict.fromkeys(files)
        for pctx in selfandancestors(childctx):
            if pctx.rev() <= parentctx.rev():
                return True
            for f in pctx.files():
                if f in files:
                    return False
        # parentctx is not an ancestor of childctx, files are unrelated
        return False

<<<<<<< HEAD
    def add_file(self, path, parent_baton=None, copyfrom_path=None,
                 copyfrom_revision=None, file_pool=None):
        self.current_file = 'foobaz'
=======
    def add_file(self, path, parent_baton, copyfrom_path,
                 copyfrom_revision, file_pool=None):
        self.current_file = None
>>>>>>> 47213a3e
        self.base_revision = None
        if path in self.deleted_files:
            del self.deleted_files[path]
        fpath, branch = self._path_and_branch_for_path(path, existing=False)
        if not fpath:
            return
        if branch not in self.branches:
            # we know this branch will exist now, because it has at least one file. Rock.
            self.branches[branch] = None, 0, self.current_rev.revnum
        self.current_file = path
        if not copyfrom_path:
            self.ui.note('A %s\n' % path)
            self.set_file(path, '', False, False)
            return
        self.ui.note('A+ %s\n' % path)
        (from_file,
         from_branch) = self._path_and_branch_for_path(copyfrom_path)
        if not from_file:
            self.missing_plaintexts.add(path)
            return
        ha = self.get_parent_revision(copyfrom_revision + 1,
                                      from_branch)
        ctx = self.repo.changectx(ha)
        if from_file in ctx:
            fctx = ctx.filectx(from_file)
            flags = fctx.flags()
            self.set_file(path, fctx.data(), 'x' in flags, 'l' in flags)
        if from_branch == branch:
            parentid = self.get_parent_revision(self.current_rev.revnum,
                                                branch)
            if parentid != revlog.nullid:
                parentctx = self.repo.changectx(parentid)
                if self.aresamefiles(parentctx, ctx, [from_file]):
                    self.copies[path] = from_file
    add_file = stash_exception_on_self(add_file)

    def add_directory(self, path, parent_baton, copyfrom_path,
                      copyfrom_revision, dir_pool=None):
        self.dir_batons[path] = path
        br_path, branch = self._path_and_branch_for_path(path)
        if br_path is not None:
            if not copyfrom_path and not br_path:
                self.commit_branches_empty[branch] = True
            else:
                self.commit_branches_empty[branch] = False
        if br_path is None or not copyfrom_path:
            return path
        if copyfrom_path:
            tag = self._is_path_tag(copyfrom_path)
            if tag not in self.tags:
                tag = None
            if not self._is_path_valid(copyfrom_path) and not tag:
                self.missing_plaintexts.add('%s/' % path)
                return path
        if tag:
            source_branch, source_rev = self.tags[tag]
            cp_f = ''
        else:
            source_rev = copyfrom_revision
            cp_f, source_branch = self._path_and_branch_for_path(copyfrom_path)
            if cp_f == '' and br_path == '':
                assert br_path is not None
                self.branches[branch] = source_branch, source_rev, self.current_rev.revnum
        new_hash = self.get_parent_revision(source_rev + 1,
                                            source_branch)
        if new_hash == node.nullid:
            self.missing_plaintexts.add('%s/' % path)
            return path
        cp_f_ctx = self.repo.changectx(new_hash)
        if cp_f != '/' and cp_f != '':
            cp_f = '%s/' % cp_f
        else:
            cp_f = ''
        copies = {}
        for f in cp_f_ctx:
            if not f.startswith(cp_f):
                continue
            f2 = f[len(cp_f):]
            fctx = cp_f_ctx.filectx(f)
            fp_c = path + '/' + f2
            self.set_file(fp_c, fctx.data(), 'x' in fctx.flags(), 'l' in fctx.flags())
            if fp_c in self.deleted_files:
                del self.deleted_files[fp_c]
            if branch == source_branch:
                copies[fp_c] = f
        if copies:
            # Preserve the directory copy records if no file was changed between
            # the source and destination revisions, or discard it completely.
            parentid = self.get_parent_revision(self.current_rev.revnum, branch)
            if parentid != revlog.nullid:
                parentctx = self.repo.changectx(parentid)
                if self.aresamefiles(parentctx, cp_f_ctx, copies.values()):
                    self.copies.update(copies)
        return path
    add_directory = stash_exception_on_self(add_directory)

    def change_file_prop(self, file_baton, name, value, pool=None):
        if name == 'svn:executable':
            self.current_files_exec[self.current_file] = bool(value is not None)
        elif name == 'svn:special':
            self.current_files_symlink[self.current_file] = bool(value is not None)
    change_file_prop = stash_exception_on_self(change_file_prop)

    def change_dir_prop(self, dir_baton, name, value, pool=None):
        if dir_baton is None:
            return
        path = self.dir_batons[dir_baton]
        if name == 'svn:externals':
            self.externals[path] = value
    change_dir_prop = stash_exception_on_self(change_dir_prop)

    def open_directory(self, path, parent_baton, base_revision, dir_pool=None):
        self.dir_batons[path] = path
        p_, branch = self._path_and_branch_for_path(path)
        if p_ == '':
            self.commit_branches_empty[branch] = False
        return path
    open_directory = stash_exception_on_self(open_directory)

    def close_directory(self, dir_baton, dir_pool=None):
        if dir_baton is not None:
            del self.dir_batons[dir_baton]
    close_directory = stash_exception_on_self(close_directory)

    def apply_textdelta(self, file_baton, base_checksum, pool=None):
        # We know coming in here the file must be one of the following options:
        # 1) Deleted (invalid, fail an assertion)
        # 2) Missing a base text (bail quick since we have to fetch a full plaintext)
        # 3) Has a base text in self.current_files, apply deltas
        base = ''
        if not self._is_path_valid(self.current_file):
            return lambda x: None
        assert self.current_file not in self.deleted_files, (
            'Cannot apply_textdelta to a deleted file: %s' % self.current_file)
        assert (self.current_file in self.current_files
                or self.current_file in self.missing_plaintexts), '%s not found' % self.current_file
        if self.current_file in self.missing_plaintexts:
            return lambda x: None
        base = self.current_files[self.current_file]
        source = cStringIO.StringIO(base)
        target = cStringIO.StringIO()
        self.stream = target

        handler, baton = delta.svn_txdelta_apply(source, target, None)
        if not callable(handler): #pragma: no cover
            raise hgutil.Abort('Error in Subversion bindings: '
                               'cannot call handler!')
        def txdelt_window(window):
            try:
                if not self._is_path_valid(self.current_file):
                    return
                handler(window, baton)
                # window being None means commit this file
                if not window:
                    self.current_files[self.current_file] = target.getvalue()
            except core.SubversionException, e: #pragma: no cover
                if e.apr_err == core.SVN_ERR_INCOMPLETE_DATA:
                    self.missing_plaintexts.add(self.current_file)
                else: #pragma: no cover
<<<<<<< HEAD
                    raise util.Abort(*e.args)
=======
                    raise hgutil.Abort(*e.args)
>>>>>>> 47213a3e
            except: #pragma: no cover
                print len(base), self.current_file
                self._exception_info = sys.exc_info()
                raise
        return txdelt_window
    apply_textdelta = stash_exception_on_self(apply_textdelta)

class MissingPlainTextError(Exception):
    """Exception raised when the repo lacks a source file required for replaying
    a txdelta.
    """

class ReplayException(Exception):
    """Exception raised when you try and commit but the replay encountered an
    exception.
    """<|MERGE_RESOLUTION|>--- conflicted
+++ resolved
@@ -60,20 +60,12 @@
         self.revmap[revnum, branch] = node_hash
 
     def last_known_revision(self):
-<<<<<<< HEAD
-        ''' Obtain the highest numbered -- i.e. latest -- revision known.
-=======
         """Obtain the highest numbered -- i.e. latest -- revision known.
->>>>>>> 47213a3e
 
         Currently, this function just iterates over the entire revision map
         using the max() builtin. This may be slow for extremely large
         repositories, but for now, it's fast enough.
-<<<<<<< HEAD
-        '''
-=======
         """
->>>>>>> 47213a3e
         try:
             return max(k[0] for k in self.revmap.iterkeys())
         except ValueError:
@@ -273,6 +265,7 @@
     def _localname(self, path):
         """Compute the local name for a branch located at path.
         """
+        assert not path.startswith('tags/')
         if path == 'trunk':
             return None
         elif path.startswith('branches/'):
@@ -297,6 +290,8 @@
         known.
         """
         path = self._normalize_path(path)
+        if path.startswith('tags/'):
+            return None, None, None
         test = ''
         path_comps = path.split('/')
         while self._localname(test) not in self.branches and len(path_comps):
@@ -734,14 +729,6 @@
             # return the original svn-side author
             return author.rsplit('@', 1)[0]
 
-    def svnauthorforauthor(self, author):
-        for svnauthor, hgauthor in self.authors.iteritems():
-            if author == hgauthor:
-                return svnauthor
-        else:
-            # Mercurial incorrectly splits at e.g. '.', so we roll our own.
-            return author.rsplit('@', 1)[0]
-
     def readauthors(self, authorfile):
         self.ui.note(('Reading authormap from %s\n') % authorfile)
         f = open(authorfile, 'r')
@@ -927,15 +914,9 @@
         # parentctx is not an ancestor of childctx, files are unrelated
         return False
 
-<<<<<<< HEAD
     def add_file(self, path, parent_baton=None, copyfrom_path=None,
                  copyfrom_revision=None, file_pool=None):
-        self.current_file = 'foobaz'
-=======
-    def add_file(self, path, parent_baton, copyfrom_path,
-                 copyfrom_revision, file_pool=None):
         self.current_file = None
->>>>>>> 47213a3e
         self.base_revision = None
         if path in self.deleted_files:
             del self.deleted_files[path]
@@ -1095,11 +1076,7 @@
                 if e.apr_err == core.SVN_ERR_INCOMPLETE_DATA:
                     self.missing_plaintexts.add(self.current_file)
                 else: #pragma: no cover
-<<<<<<< HEAD
-                    raise util.Abort(*e.args)
-=======
                     raise hgutil.Abort(*e.args)
->>>>>>> 47213a3e
             except: #pragma: no cover
                 print len(base), self.current_file
                 self._exception_info = sys.exc_info()
