"""
dirstate.py - working directory tracking for mercurial

Copyright 2005-2007 Matt Mackall <mpm@selenic.com>

This software may be used and distributed according to the terms
of the GNU General Public License, incorporated herein by reference.
"""

from node import *
from i18n import _
import struct, os, time, bisect, stat, strutil, util, re, errno, ignore
import cStringIO

_unknown = ('?', 0, 0, 0)
_format = ">cllll"

class dirstate(object):

    def __init__(self, opener, ui, root):
        self._opener = opener
        self._root = root
<<<<<<< HEAD
        self._dirty = False
=======
        self._dirty = 0
        self._dirtypl = 0
>>>>>>> c8973835
        self._ui = ui

    def __getattr__(self, name):
        if name == '_map':
            self._read()
            return self._map
        elif name == '_copymap':
            self._read()
            return self._copymap
        elif name == '_branch':
            try:
                self._branch = (self._opener("branch").read().strip()
                                or "default")
            except IOError:
                self._branch = "default"
            return self._branch
        elif name == '_pl':
            self._pl = [nullid, nullid]
            try:
                st = self._opener("dirstate").read(40)
                if len(st) == 40:
                    self._pl = st[:20], st[20:40]
            except IOError, err:
                if err.errno != errno.ENOENT: raise
            return self._pl
        elif name == '_dirs':
            self._dirs = {}
            for f in self._map:
                self._incpath(f)
            return self._dirs
        elif name == '_ignore':
            files = [self._join('.hgignore')]
            for name, path in self._ui.configitems("ui"):
                if name == 'ignore' or name.startswith('ignore.'):
                    files.append(os.path.expanduser(path))
            self._ignore = ignore.ignore(self._root, files, self._ui.warn)
            return self._ignore
        elif name == '_slash':
            self._slash = self._ui.configbool('ui', 'slash') and os.sep != '/'
            return self._slash
        else:
            raise AttributeError, name

    def _join(self, f):
        return os.path.join(self._root, f)

    def getcwd(self):
        cwd = os.getcwd()
        if cwd == self._root: return ''
        # self._root ends with a path separator if self._root is '/' or 'C:\'
        rootsep = self._root
        if not rootsep.endswith(os.sep):
            rootsep += os.sep
        if cwd.startswith(rootsep):
            return cwd[len(rootsep):]
        else:
            # we're outside the repo. return an absolute path.
            return cwd

    def pathto(self, f, cwd=None):
        if cwd is None:
            cwd = self.getcwd()
        path = util.pathto(self._root, cwd, f)
        if self._slash:
            return path.replace(os.sep, '/')
        return path

    def __getitem__(self, key):
        ''' current states:
        n  normal
        m  needs merging
        r  marked for removal
        a  marked for addition
        ?  not tracked'''
        return self._map.get(key, ("?",))[0]

    def __contains__(self, key):
        return key in self._map

    def __iter__(self):
        a = self._map.keys()
        a.sort()
        for x in a:
            yield x

    def parents(self):
        return self._pl

    def branch(self):
        return self._branch

    def setparents(self, p1, p2=nullid):
<<<<<<< HEAD
        self._dirty = True
=======
        self.markdirty()
        self._dirtypl = 1
>>>>>>> c8973835
        self._pl = p1, p2

    def setbranch(self, branch):
        self._branch = branch
        self._opener("branch", "w").write(branch + '\n')

    def _read(self):
        self._map = {}
        self._copymap = {}
        if not self._dirtypl:
            self._pl = [nullid, nullid]
        try:
            st = self._opener("dirstate").read()
        except IOError, err:
            if err.errno != errno.ENOENT: raise
            return
        if not st:
            return

        if not self._dirtypl:
            self._pl = [st[:20], st[20: 40]]

        # deref fields so they will be local in loop
        dmap = self._map
        copymap = self._copymap
        unpack = struct.unpack

        pos = 40
        e_size = struct.calcsize(_format)

        while pos < len(st):
            newpos = pos + e_size
            e = unpack(_format, st[pos:newpos])
            l = e[4]
            pos = newpos
            newpos = pos + l
            f = st[pos:newpos]
            if '\0' in f:
                f, c = f.split('\0')
                copymap[f] = c
            dmap[f] = e[:4]
            pos = newpos

    def invalidate(self):
        for a in "_map _copymap _branch _pl _dirs _ignore".split():
<<<<<<< HEAD
            if hasattr(self, a):
                self.__delattr__(a)
        self._dirty = False
=======
            if a in self.__dict__:
                delattr(self, a)
        self._dirty = 0
>>>>>>> c8973835

    def copy(self, source, dest):
        self._dirty = True
        self._copymap[dest] = source

    def copied(self, file):
        return self._copymap.get(file, None)

    def copies(self):
        return self._copymap

    def _incpath(self, path):
        for c in strutil.findall(path, '/'):
            pc = path[:c]
            self._dirs.setdefault(pc, 0)
            self._dirs[pc] += 1

    def _decpath(self, path):
        for c in strutil.findall(path, '/'):
            pc = path[:c]
            self._dirs.setdefault(pc, 0)
            self._dirs[pc] -= 1

    def _incpathcheck(self, f):
        if '\r' in f or '\n' in f:
            raise util.Abort(_("'\\n' and '\\r' disallowed in filenames"))
        # shadows
        if f in self._dirs:
            raise util.Abort(_('directory named %r already in dirstate') % f)
        for c in strutil.rfindall(f, '/'):
            d = f[:c]
            if d in self._dirs:
                break
            if d in self._map:
                raise util.Abort(_('file named %r already in dirstate') % d)
        self._incpath(f)

    def normal(self, f):
        'mark a file normal'
        self._dirty = True
        s = os.lstat(self._join(f))
        self._map[f] = ('n', s.st_mode, s.st_size, s.st_mtime)
        if self._copymap.has_key(f):
            del self._copymap[f]

    def normaldirty(self, f):
        'mark a file normal, but possibly dirty'
        self._dirty = True
        s = os.lstat(self._join(f))
        self._map[f] = ('n', s.st_mode, -1, -1)
        if f in self._copymap:
            del self._copymap[f]

    def add(self, f):
        'mark a file added'
        self._dirty = True
        self._incpathcheck(f)
        self._map[f] = ('a', 0, -1, -1)
        if f in self._copymap:
            del self._copymap[f]

    def remove(self, f):
        'mark a file removed'
        self._dirty = True
        self._map[f] = ('r', 0, 0, 0)
        self._decpath(f)
        if f in self._copymap:
            del self._copymap[f]

    def merge(self, f):
        'mark a file merged'
        self._dirty = True
        s = os.lstat(self._join(f))
        self._map[f] = ('m', s.st_mode, s.st_size, s.st_mtime)
        if f in self._copymap:
            del self._copymap[f]

    def forget(self, f):
        'forget a file'
        self._dirty = True
        try:
            del self._map[f]
            self._decpath(f)
        except KeyError:
            self._ui.warn(_("not in dirstate: %s!\n") % f)

    def rebuild(self, parent, files):
        self.invalidate()
        for f in files:
            if files.execf(f):
                self._map[f] = ('n', 0777, -1, 0)
            else:
                self._map[f] = ('n', 0666, -1, 0)
        self._pl = (parent, nullid)
        self._dirty = True

    def write(self):
        if not self._dirty:
            return
        cs = cStringIO.StringIO()
        cs.write("".join(self._pl))
        for f, e in self._map.iteritems():
            c = self.copied(f)
            if c:
                f = f + "\0" + c
            e = struct.pack(_format, e[0], e[1], e[2], e[3], len(f))
            cs.write(e)
            cs.write(f)
        st = self._opener("dirstate", "w", atomictemp=True)
        st.write(cs.getvalue())
        st.rename()
<<<<<<< HEAD
        self._dirty = False
=======
        self._dirty = 0
        self._dirtypl = 0
>>>>>>> c8973835

    def _filter(self, files):
        ret = {}
        unknown = []

        for x in files:
            if x == '.':
                return self._map.copy()
            if x not in self._map:
                unknown.append(x)
            else:
                ret[x] = self._map[x]

        if not unknown:
            return ret

        b = self._map.keys()
        b.sort()
        blen = len(b)

        for x in unknown:
            bs = bisect.bisect(b, "%s%s" % (x, '/'))
            while bs < blen:
                s = b[bs]
                if len(s) > len(x) and s.startswith(x):
                    ret[s] = self._map[s]
                else:
                    break
                bs += 1
        return ret

    def _supported(self, f, st, verbose=False):
        if stat.S_ISREG(st.st_mode) or stat.S_ISLNK(st.st_mode):
            return True
        if verbose:
            kind = 'unknown'
            if stat.S_ISCHR(st.st_mode): kind = _('character device')
            elif stat.S_ISBLK(st.st_mode): kind = _('block device')
            elif stat.S_ISFIFO(st.st_mode): kind = _('fifo')
            elif stat.S_ISSOCK(st.st_mode): kind = _('socket')
            elif stat.S_ISDIR(st.st_mode): kind = _('directory')
            self._ui.warn(_('%s: unsupported file type (type is %s)\n')
                          % (self.pathto(f), kind))
        return False

    def walk(self, files=None, match=util.always, badmatch=None):
        # filter out the stat
        for src, f, st in self.statwalk(files, match, badmatch=badmatch):
            yield src, f

    def statwalk(self, files=None, match=util.always, ignored=False,
                 badmatch=None, directories=False):
        '''
        walk recursively through the directory tree, finding all files
        matched by the match function

        results are yielded in a tuple (src, filename, st), where src
        is one of:
        'f' the file was found in the directory tree
        'd' the file is a directory of the tree
        'm' the file was only in the dirstate and not in the tree
        'b' file was not found and matched badmatch

        and st is the stat result if the file was found in the directory.
        '''

        # walk all files by default
        if not files:
            files = ['.']
            dc = self._map.copy()
        else:
            files = util.unique(files)
            dc = self._filter(files)

        def imatch(file_):
            if file_ not in dc and self._ignore(file_):
                return False
            return match(file_)

        ignore = self._ignore
        if ignored:
            imatch = match
            ignore = util.never

        # self._root may end with a path separator when self._root == '/'
        common_prefix_len = len(self._root)
        if not self._root.endswith(os.sep):
            common_prefix_len += 1
        # recursion free walker, faster than os.walk.
        def findfiles(s):
            work = [s]
            if directories:
                yield 'd', util.normpath(s[common_prefix_len:]), os.lstat(s)
            while work:
                top = work.pop()
                names = os.listdir(top)
                names.sort()
                # nd is the top of the repository dir tree
                nd = util.normpath(top[common_prefix_len:])
                if nd == '.':
                    nd = ''
                else:
                    # do not recurse into a repo contained in this
                    # one. use bisect to find .hg directory so speed
                    # is good on big directory.
                    hg = bisect.bisect_left(names, '.hg')
                    if hg < len(names) and names[hg] == '.hg':
                        if os.path.isdir(os.path.join(top, '.hg')):
                            continue
                for f in names:
                    np = util.pconvert(os.path.join(nd, f))
                    if seen(np):
                        continue
                    p = os.path.join(top, f)
                    # don't trip over symlinks
                    st = os.lstat(p)
                    if stat.S_ISDIR(st.st_mode):
                        if not ignore(np):
                            work.append(p)
                            if directories:
                                yield 'd', np, st
                        if imatch(np) and np in dc:
                            yield 'm', np, st
                    elif imatch(np):
                        if self._supported(np, st):
                            yield 'f', np, st
                        elif np in dc:
                            yield 'm', np, st

        known = {'.hg': 1}
        def seen(fn):
            if fn in known: return True
            known[fn] = 1

        # step one, find all files that match our criteria
        files.sort()
        for ff in files:
            nf = util.normpath(ff)
            f = self._join(ff)
            try:
                st = os.lstat(f)
            except OSError, inst:
                found = False
                for fn in dc:
                    if nf == fn or (fn.startswith(nf) and fn[len(nf)] == '/'):
                        found = True
                        break
                if not found:
                    if inst.errno != errno.ENOENT or not badmatch:
                        self._ui.warn('%s: %s\n' %
                                      (self.pathto(ff), inst.strerror))
                    elif badmatch and badmatch(ff) and imatch(nf):
                        yield 'b', ff, None
                continue
            if stat.S_ISDIR(st.st_mode):
                cmp1 = (lambda x, y: cmp(x[1], y[1]))
                sorted_ = [ x for x in findfiles(f) ]
                sorted_.sort(cmp1)
                for e in sorted_:
                    yield e
            else:
                if not seen(nf) and match(nf):
                    if self._supported(ff, st, verbose=True):
                        yield 'f', nf, st
                    elif ff in dc:
                        yield 'm', nf, st

        # step two run through anything left in the dc hash and yield
        # if we haven't already seen it
        ks = dc.keys()
        ks.sort()
        for k in ks:
            if not seen(k) and imatch(k):
                yield 'm', k, None

    def status(self, files, match, list_ignored, list_clean):
        lookup, modified, added, unknown, ignored = [], [], [], [], []
        removed, deleted, clean = [], [], []

        for src, fn, st in self.statwalk(files, match, ignored=list_ignored):
            try:
                type_, mode, size, time = self._map[fn]
            except KeyError:
                if list_ignored and self._ignore(fn):
                    ignored.append(fn)
                else:
                    unknown.append(fn)
                continue
            if src == 'm':
                nonexistent = True
                if not st:
                    try:
                        st = os.lstat(self._join(fn))
                    except OSError, inst:
                        if inst.errno != errno.ENOENT:
                            raise
                        st = None
                    # We need to re-check that it is a valid file
                    if st and self._supported(fn, st):
                        nonexistent = False
                # XXX: what to do with file no longer present in the fs
                # who are not removed in the dirstate ?
                if nonexistent and type_ in "nm":
                    deleted.append(fn)
                    continue
            # check the common case first
            if type_ == 'n':
                if not st:
                    st = os.lstat(self._join(fn))
                if (size >= 0 and (size != st.st_size
                                   or (mode ^ st.st_mode) & 0100)
                    or fn in self._copymap):
                    modified.append(fn)
                elif time != int(st.st_mtime):
                    lookup.append(fn)
                elif list_clean:
                    clean.append(fn)
            elif type_ == 'm':
                modified.append(fn)
            elif type_ == 'a':
                added.append(fn)
            elif type_ == 'r':
                removed.append(fn)

        return (lookup, modified, added, removed, deleted, unknown, ignored,
                clean)<|MERGE_RESOLUTION|>--- conflicted
+++ resolved
@@ -20,12 +20,8 @@
     def __init__(self, opener, ui, root):
         self._opener = opener
         self._root = root
-<<<<<<< HEAD
         self._dirty = False
-=======
-        self._dirty = 0
-        self._dirtypl = 0
->>>>>>> c8973835
+        self._dirtypl = False
         self._ui = ui
 
     def __getattr__(self, name):
@@ -118,12 +114,7 @@
         return self._branch
 
     def setparents(self, p1, p2=nullid):
-<<<<<<< HEAD
-        self._dirty = True
-=======
-        self.markdirty()
-        self._dirtypl = 1
->>>>>>> c8973835
+        self._dirty = self._dirtypl = True
         self._pl = p1, p2
 
     def setbranch(self, branch):
@@ -169,15 +160,9 @@
 
     def invalidate(self):
         for a in "_map _copymap _branch _pl _dirs _ignore".split():
-<<<<<<< HEAD
-            if hasattr(self, a):
-                self.__delattr__(a)
-        self._dirty = False
-=======
             if a in self.__dict__:
                 delattr(self, a)
-        self._dirty = 0
->>>>>>> c8973835
+        self._dirty = False
 
     def copy(self, source, dest):
         self._dirty = True
@@ -289,12 +274,7 @@
         st = self._opener("dirstate", "w", atomictemp=True)
         st.write(cs.getvalue())
         st.rename()
-<<<<<<< HEAD
-        self._dirty = False
-=======
-        self._dirty = 0
-        self._dirtypl = 0
->>>>>>> c8973835
+        self._dirty = self._dirtypl = False
 
     def _filter(self, files):
         ret = {}
